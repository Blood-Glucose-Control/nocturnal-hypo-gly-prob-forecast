--- conflicted
+++ resolved
@@ -276,11 +276,8 @@
     # Load and clean data
     loader = get_loader(data_source_name=data_source_name, use_cached=True)
     df = loader.processed_data
-<<<<<<< HEAD
+    # TODO: It is default of 20 days. Might need to change that
     df, _ = get_train_validation_split(df, num_validation_days=validation_days)
-=======
-    df, _ = get_train_validation_split(df)
->>>>>>> 395da539
 
     # TODO: Impute Missing values for each columns
     df = impute_missing_values(df, columns=x_features, bg_method=bg_method)
