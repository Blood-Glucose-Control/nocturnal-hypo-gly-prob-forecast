"""
Cache Manager for centralized data caching.

This module provides a centralized cache management system for all datasets
in the nocturnal project. It handles:
- Automatic data fetching from external sources (Kaggle, HuggingFace, etc.)
- Cache directory structure management
- Raw and processed data storage
- Cache validation and cleanup

The cache structure follows:
Root_dir/cache/data/{DatasetName}/raw
Root_dir/cache/data/{DatasetName}/processed
"""

import logging
import shutil
import subprocess
from pathlib import Path
from typing import Any, Dict, Optional

import pandas as pd

from src.data.dataset_configs import DatasetSourceType, get_dataset_config
from src.utils.os_helper import get_project_root

logger = logging.getLogger(__name__)

# Map dataset keys to subdirectory paths relative to cache root
# This keeps backward compatibility while allowing namespacing like "awesome_cgm/lynch_2022".
_DATASET_PATH_OVERRIDES: dict[str, Path] = {
    "lynch_2022": Path("awesome_cgm") / "lynch_2022",
}


class CacheManager:
    """
    Centralized cache manager for dataset storage and retrieval.

    This class manages a unified cache structure for all datasets, handling
    automatic data fetching from external sources and organizing data in a
    consistent directory structure.
    """

    def __init__(
        self,
        cache_root: str = "cache/data",
        dataset_path_overrides: Optional[Dict[str, Path]] = None,
    ):
        """
        Initialize the cache manager.

        Args:
            cache_root (str): Root directory for cache storage (relative to project root)
            dataset_path_overrides (Optional[Dict[str, Path]]): Optional mapping from dataset_name
                to a custom subdirectory path (relative to cache_root). If None, defaults to module overrides.
        """
        # Make cache root relative to project root, not current working directory
        project_root = get_project_root()
        self.cache_root = project_root / cache_root
        self.cache_root.mkdir(parents=True, exist_ok=True)
        # Use provided overrides or defaults
        self.dataset_path_overrides: Dict[str, Path] = (
            dataset_path_overrides or _DATASET_PATH_OVERRIDES
        )

    def get_dataset_cache_path(self, dataset_name: str) -> Path:
<<<<<<< HEAD
        """Get the absolute cache path for a specific dataset."""
        return self.cache_root / dataset_name
=======
        """
        Get the cache path for a specific dataset.

        Args:
            dataset_name (str): Name of the dataset (can be namespaced like "group/dataset")

        Returns:
            Path: Path to the dataset's cache directory
        """
        # Respect explicit override
        if dataset_name in self.dataset_path_overrides:
            subpath = self.dataset_path_overrides[dataset_name]
        else:
            # If dataset_name includes a path (e.g., "awesome_cgm/lynch_2022"), treat it as a subdir
            p = Path(dataset_name)
            subpath = p if len(p.parts) > 1 else Path(dataset_name)

        return self.cache_root / subpath
>>>>>>> fd8b33f8

    def get_raw_data_path(self, dataset_name: str) -> Path:
        """Get the raw data path for a specific dataset."""
        config = get_dataset_config(dataset_name)
        relative_cache_path = config.get("cache_path")
        return self.get_dataset_cache_path(relative_cache_path) / "raw"

    def get_cleaning_step_data_path(self, dataset_name: str) -> Path:
        """Get the cleaning step data path for a specific dataset."""
        config = get_dataset_config(dataset_name)
        relative_cache_path = config.get("cache_path")
        return self.get_dataset_cache_path(relative_cache_path) / "cleaning_step"

    def get_processed_data_path(self, dataset_name: str) -> Path:
        """Get the processed data path for a specific dataset."""
        logger.info(
            f"Processed data path for {dataset_name}: {self.get_dataset_cache_path(dataset_name) / 'processed'}"
        )
        config = get_dataset_config(dataset_name)
        relative_cache_path = config.get("cache_path")
        return self.get_dataset_cache_path(relative_cache_path) / "processed"

    def ensure_raw_data(
        self, dataset_name: str, dataset_config: Dict[str, Any]
    ) -> Path:
        """
        Ensure raw data is available given a dataset configuration, fetching it if necessary.

        Args:
            dataset_name (str): Name of the dataset
            dataset_config (Dict[str, Any]): Configuration for the dataset

        Returns:
            Path: Path to the raw data directory where we guarantee the raw data exist

        Raises:
            ValueError: If dataset source is not supported
            RuntimeError: If data fetching fails
        """
        # Absolute raw data path thtat should contain the raw data
        raw_path = self.get_raw_data_path(dataset_name)

        # Check if raw data already exists
        if self._raw_data_exists(raw_path, dataset_config):
            logger.info(f"Raw data for {dataset_name} already exists in cache")
            return raw_path

        # Fetch data from source
        logger.info(
            f"Raw data for {dataset_name} not found in cache: {raw_path} \n fetching from source"
        )
        source = dataset_config.get("source")
        if source == DatasetSourceType.KAGGLE:
            self._fetch_kaggle_data(dataset_name, raw_path, dataset_config)
        elif source == DatasetSourceType.HUGGING_FACE:
            self._fetch_huggingface_data(dataset_name, raw_path, dataset_config)
        elif source == DatasetSourceType.AWESOME_CGM:
            self._fetch_awesome_cgm_data(dataset_name, raw_path, dataset_config)
        elif source == DatasetSourceType.LOCAL:
            self._copy_local_data(dataset_name, raw_path, dataset_config)
        else:
            raise ValueError(f"Unsupported data source: {source}")

        return raw_path

    def _raw_data_exists(self, raw_path: Path, dataset_config: Dict[str, Any]) -> bool:
        """
        Check if raw data exists and is valid for a given dataset configuration.

        Args:
            raw_path (Path): Path to raw data directory
            dataset_config (Dict[str, Any]): Dataset configuration

        Returns:
            bool: True if raw data exists and is valid
        """
        if not raw_path.exists():
            return False

        # Check for required files based on dataset configuration
        required_files = dataset_config.get("required_files", [])
        if required_files:
            return all((raw_path / file).exists() for file in required_files)

        return any(raw_path.iterdir())

    def _fetch_kaggle_data(
        self, dataset_name: str, raw_path: Path, dataset_config: Dict[str, Any]
    ):
        """
        Fetch data from Kaggle. Note that Kaggle datasets already have their own caching mechanism.

        Args:
            dataset_name (str): Name of the dataset
            raw_path (Path): Path to store the raw data
            dataset_config (Dict[str, Any]): Dataset configuration

        Raises:
            RuntimeError: If Kaggle data fetching fails
        """
        raw_path.mkdir(parents=True, exist_ok=True)

        competition_name = dataset_config.get("competition_name")
        if not competition_name:
            raise ValueError(
                f"Kaggle competition name not specified for dataset {dataset_name}"
            )

        try:
            # Download from Kaggle
            # Reference: https://github.com/Kaggle/kaggle-api/blob/main/docs/README.md#download-competition-files
            # For example: kaggle competitions download -c brist1d -p cache/data/kaggle_brisT1D/Raw
            logger.info(
                f"Downloading {dataset_name} from Kaggle and saving to {raw_path}"
            )
            cmd = [
                "kaggle",
                "competitions",
                "download",
                "-c",
                competition_name,
                "-p",
                str(raw_path),
            ]
            # Show the command to the user and ask for confirmation before running
            print(
                "\nWe automatically run the following command to download data from Kaggle:\n"
            )
            print("  " + " ".join(cmd) + "\n")
            confirm = input("Proceed? Type 'y' or 'yes' to continue: ").strip().lower()
            if confirm not in ("y", "yes"):
                logger.info("Kaggle download aborted by user.")
                return
            print(f"Running command: {cmd}. This may take a while...")
            subprocess.run(cmd, capture_output=True, text=True, check=True)
            logger.info(f"Downloaded {dataset_name} from Kaggle")

            # Extract zip files
            zip_files = list(raw_path.glob("*.zip"))
            for zip_file in zip_files:
                shutil.unpack_archive(str(zip_file), str(raw_path))
                zip_file.unlink()  # Remove zip file after extraction

            logger.info(f"Extracted {dataset_name} data")

        except subprocess.CalledProcessError as e:
            raise RuntimeError(
                f"Failed to fetch Kaggle data for {dataset_name}: {e.stderr}"
            )
        except Exception as e:
            raise RuntimeError(
                f"Unexpected error fetching Kaggle data for {dataset_name}: {str(e)}"
            )

    # TODO: Test this function once we do have a HuggingFace dataset to test with
    def _fetch_huggingface_data(
        self, dataset_name: str, raw_path: Path, dataset_config: Dict[str, Any]
    ):
        """
        Fetch data from HuggingFace.

        Args:
            dataset_name (str): Name of the dataset
            raw_path (Path): Path to store the raw data
            dataset_config (Dict[str, Any]): Dataset configuration

        Raises:
            RuntimeError: If HuggingFace data fetching fails
        """
        import json

        raw_path.mkdir(parents=True, exist_ok=True)

        dataset_id = dataset_config.get("dataset_id")
        if not dataset_id:
            raise ValueError(
                f"HuggingFace dataset ID not specified for dataset {dataset_name}"
            )

        try:
            import datasets as hf_datasets

            # First, check if we imported the wrong module by examining the file path
            module_path = str(getattr(hf_datasets, "__file__", ""))

            # Check if this is our local datasets module
            if any(
                indicator in module_path
                for indicator in ["nocturnal", "src/data/datasets"]
            ):
                raise ImportError(
                    f"Import collision: imported local datasets module instead of HuggingFace datasets.\n"
                    f"Local module path: {module_path}\n"
                    f"This happens when your local 'src/data/datasets' module is found before HuggingFace datasets.\n"
                    f"Solutions:\n"
                    f"  1. Install HuggingFace datasets: pip install datasets\n"
                    f"  2. Check your PYTHONPATH doesn't prioritize local modules\n"
                    f"  3. Run from project root directory"
                )

            # Secondary check: verify it has HuggingFace-specific functionality
            if not hasattr(hf_datasets, "Dataset") or not hasattr(
                hf_datasets, "DatasetDict"
            ):
                raise ImportError(
                    f"Wrong datasets library imported. Module path: {module_path}\n"
                    f"Expected: HuggingFace datasets library with Dataset and DatasetDict classes.\n"
                    f"Install with: pip install datasets"
                )

            # Load dataset from HuggingFace
            dataset = hf_datasets.load_dataset(dataset_id, streaming=False)

            # Try to use save_to_disk if available, otherwise fall back to JSON
            try:
                # Use getattr to avoid type checker issues
                save_method = getattr(dataset, "save_to_disk", None)
                if save_method:
                    save_method(str(raw_path))
                    logger.info(
                        f"Downloaded {dataset_name} from HuggingFace (binary format)"
                    )
                    return
            except (AttributeError, Exception):
                pass  # Fall through to JSON export

            # Fallback: save as JSON
            # Use getattr to safely check for items method (DatasetDict)
            items_method = getattr(dataset, "items", None)
            if items_method:
                # DatasetDict-like object with multiple splits
                for split_name, split_dataset in items_method():
                    split_path = raw_path / f"{split_name}.json"
                    # Convert to list and save as JSON
                    data = list(split_dataset)
                    with open(split_path, "w", encoding="utf-8") as f:
                        json.dump(data, f, indent=2, ensure_ascii=False)
            else:
                # Single dataset
                data = list(dataset)
                with open(raw_path / "data.json", "w", encoding="utf-8") as f:
                    json.dump(data, f, indent=2, ensure_ascii=False)

            logger.info(f"Downloaded {dataset_name} from HuggingFace (JSON format)")

        except ImportError:
            raise RuntimeError(
                "HuggingFace datasets library not installed. Install with: pip install datasets"
            )
        except Exception as e:
            raise RuntimeError(
                f"Failed to fetch HuggingFace data for {dataset_name}: {str(e)}"
            )

    def _fetch_awesome_cgm_data(
        self, dataset_name: str, raw_path: Path, dataset_config: Dict[str, Any]
    ):
        """
        Load data from the cache directory. The data has to be manually downloaded from the source and placed in the correct cache directory.
        Reason is that the data is guarded by the source.
        See the README.md in the cache/data/awesome_cgm/aleppo directory for more details.
        """
        # TODO: Complete this
        raw_data_exists = self._raw_data_exists(raw_path, dataset_config)
        # There is not way to load raw data programmatically from the source.
        # The only way is to manually download the data and place it in the correct cache directory.
        if raw_data_exists:
            return raw_path
        else:
            # TODO: Test this. Also need to give instructions to the user on how to download the data and place it in the correct cache directory
            raise RuntimeError(f"Raw data for {dataset_name} does not exist in cache")

    def _copy_local_data(
        self, dataset_name: str, raw_path: Path, dataset_config: Dict[str, Any]
    ):
        """
        Copy data from local source.

        Args:
            dataset_name (str): Name of the dataset
            raw_path (Path): Path to store the raw data
            dataset_config (Dict[str, Any]): Dataset configuration

        Raises:
            RuntimeError: If local data copying fails
        """
        source_path = dataset_config.get("source_path")
        if not source_path:
            raise ValueError(
                f"Local source path not specified for dataset {dataset_name}"
            )

        source_path = Path(source_path)
        if not source_path.exists():
            raise RuntimeError(f"Local source path does not exist: {source_path}")

        raw_path.mkdir(parents=True, exist_ok=True)

        try:
            if source_path.is_file():
                shutil.copy2(source_path, raw_path)
            else:
                shutil.copytree(source_path, raw_path, dirs_exist_ok=True)

            logger.info(f"Copied {dataset_name} from local source")

        except Exception as e:
            raise RuntimeError(
                f"Failed to copy local data for {dataset_name}: {str(e)}"
            )

    def get_processed_data_path_for_type(
        self, dataset_name: str, dataset_type: str
    ) -> Path:
        """
        Get the processed data path for a specific dataset type.

        Args:
            dataset_name (str): Name of the dataset
            dataset_type (str): Type of dataset (train, test, etc.)

        Returns:
            Path: Path to the processed data for the specific type
        """
        processed_path = self.get_processed_data_path(dataset_name)
        return processed_path / dataset_type

    def save_processed_data(
        self,
        dataset_name: str,
        dataset_type: str,
        patient_id,
        data,
        file_format: str = "csv",
    ):
        """
        Save processed data to cache. The index is datetime.

        Args:
            dataset_name (str): Name of the dataset
            dataset_type (str): Type of dataset (train, test, etc.)
            patient_id: ID of the patient
            data: Data to save (DataFrame, dict, etc.)
            file_format (str): Format to save the data in
        """
        processed_path = self.get_processed_data_path_for_type(
            dataset_name, dataset_type
        )
        processed_path.mkdir(parents=True, exist_ok=True)

        if file_format == "csv":
            if hasattr(data, "to_csv"):
                data.to_csv(
                    processed_path / f"{patient_id}_{dataset_type}.csv", index=True
                )
            else:
                raise ValueError(f"Cannot save data of type {type(data)} as CSV")
        else:
            raise ValueError(f"Unsupported file format: {file_format}")

        logger.info(
            f"\tSaved processed {dataset_type} data for {dataset_name} - patient: {patient_id}"
        )

    def save_full_processed_data(
        self, dataset_name: str, data: dict[str, pd.DataFrame]
    ):
        """
        Save full processed data (before train/validation split) as CSV files.

        Args:
            dataset_name (str): Name of the dataset
            data (dict[str, pd.DataFrame]): Dictionary mapping patient_id -> DataFrame
        """
        processed_path = self.get_processed_data_path(dataset_name)
        processed_path.mkdir(parents=True, exist_ok=True)

        for patient_id, patient_df in data.items():
            csv_path = processed_path / f"{patient_id}_full.csv"
            patient_df.to_csv(csv_path, index=True)

        logger.info(
            f"Saved full processed data for {dataset_name} - {len(data)} patients"
        )

    def load_full_processed_data(
        self, dataset_name: str
    ) -> dict[str, pd.DataFrame] | None:
        """
        Load full processed data (before train/validation split) from CSV files.

        Args:
            dataset_name (str): Name of the dataset

        Returns:
            Dictionary with patient IDs as keys and DataFrames as values, or None if not found
        """
        processed_path = self.get_processed_data_path(dataset_name)

        if processed_path.exists():
            result = {}
            # Get all CSV files with _full.csv suffix
            csv_files = [
                f for f in processed_path.iterdir() if f.name.endswith("_full.csv")
            ]

            for csv_file in csv_files:
                # Extract patient ID from filename: remove _full.csv suffix
                FULL_SUFFIX = "_full"
                patient_id = csv_file.stem[: -len(FULL_SUFFIX)]  # Remove "_full" suffix
                # Load the CSV with datetime index (first column is the index)
                df = pd.read_csv(csv_file, index_col=0, parse_dates=True)
                result[patient_id] = df

            return result if result else None

        return None

    def save_split_data(
        self,
        dataset_name: str,
        train_data: dict[str, pd.DataFrame],
        validation_data: dict[str, pd.DataFrame],
        split_params: dict,
    ):
        """
        Save train/validation split data as serialized files.

        Args:
            dataset_name (str): Name of the dataset
            train_data (dict[str, pd.DataFrame]): Training data
            validation_data (dict[str, pd.DataFrame]): Validation data
            split_params (dict): Parameters used for the split (for reproducibility)
        """
        import pickle

        processed_path = self.get_processed_data_path(dataset_name)
        splits_path = processed_path / "splits"
        splits_path.mkdir(parents=True, exist_ok=True)

        # Create a unique split identifier based on parameters
        split_id = self._get_split_id(split_params)
        split_file = splits_path / f"split_{split_id}.pkl"

        split_data = {
            "train_data": train_data,
            "validation_data": validation_data,
            "split_params": split_params,
        }

        with open(split_file, "wb") as f:
            pickle.dump(split_data, f, protocol=pickle.HIGHEST_PROTOCOL)

        logger.info(
            f"Saved train/validation split for {dataset_name} with split_id: {split_id}"
        )

    def load_split_data(
        self, dataset_name: str, split_params: dict
    ) -> tuple[dict[str, pd.DataFrame], dict[str, pd.DataFrame]] | None:
        """
        Load train/validation split data from serialized files.

        Args:
            dataset_name (str): Name of the dataset
            split_params (dict): Parameters used for the split

        Returns:
            Tuple of (train_data, validation_data) or None if not found
        """
        import pickle

        processed_path = self.get_processed_data_path(dataset_name)
        splits_path = processed_path / "splits"

        if not splits_path.exists():
            return None

        split_id = self._get_split_id(split_params)
        split_file = splits_path / f"split_{split_id}.pkl"

        if split_file.exists():
            try:
                with open(split_file, "rb") as f:
                    split_data = pickle.load(f)

                # Verify split parameters match
                if split_data["split_params"] == split_params:
                    return split_data["train_data"], split_data["validation_data"]
                else:
                    logger.warning(
                        f"Split parameters mismatch for {dataset_name}, split_id: {split_id}"
                    )
            except Exception as e:
                logger.error(f"Error loading split data: {e}")

        return None

    def _get_split_id(self, split_params: dict) -> str:
        """
        Generate a unique identifier for split parameters.

        Args:
            split_params (dict): Parameters used for the split

        Returns:
            str: Unique identifier for the split
        """
        import hashlib
        import json

        # Sort keys to ensure consistent hashing
        sorted_params = json.dumps(split_params, sort_keys=True)
        return hashlib.md5(sorted_params.encode()).hexdigest()[:8]

    def load_processed_data(
        self, dataset_name: str, dataset_type: str, file_format: str = "csv"
    ) -> dict[str, pd.DataFrame] | None:
        """
        Load processed data with datetime index from cache.

        Args:
            dataset_name (str): Name of the dataset
            dataset_type (str): Type of dataset (train, test, etc.)
            file_format (str): Format of the saved data

        Returns:
            Dictionary with patient IDs as keys and DataFrames as values, or None if not found
            Note: For test data with nested structure, returns None to trigger custom loading
        """
        # Special handling for test data with nested structure - return None to trigger custom loading
        if dataset_type == "test" and dataset_name == "kaggle_brisT1D":
            return None

        processed_path = self.get_processed_data_path_for_type(
            dataset_name, dataset_type
        )

        if file_format == "csv":
            if processed_path.exists():
                result = {}
                # Get all CSV files in the directory
                csv_files = [f for f in processed_path.iterdir() if f.suffix == ".csv"]

                for csv_file in csv_files:
                    # Extract patient ID from filename: remove _{dataset_type}.csv suffix
                    filename = csv_file.stem  # filename without extension
                    suffix_to_remove = f"_{dataset_type}"

                    if filename.endswith(suffix_to_remove):
                        patient_id = filename[: -len(suffix_to_remove)]
                        # Load the CSV with datetime index
                        df = pd.read_csv(
                            csv_file, index_col="datetime", parse_dates=True
                        )
                        result[patient_id] = df

                return result if result else None

        return None

    def load_nested_test_data(
        self, dataset_name: str, dataset_type: str
    ) -> dict[str, dict[str, pd.DataFrame]] | None:
        """
        Load nested test data from compressed pickle file.

        Args:
            dataset_name (str): Name of the dataset
            dataset_type (str): Type of dataset (should be "test")

        Returns:
            Nested dictionary {patient_id: {row_id: DataFrame}} or None if not found
        """
        import gzip
        import pickle

        processed_path = self.get_processed_data_path_for_type(
            dataset_name, dataset_type
        )

        nested_data_file = processed_path / "nested_test_data.pkl.gz"

        if nested_data_file.exists():
            try:
                with gzip.open(nested_data_file, "rb") as f:
                    return pickle.load(f)
            except Exception as e:
                logger.error(f"Error loading nested test data: {e}")
                return None

        return None

    def nested_test_data_exists(self, dataset_name: str, dataset_type: str) -> bool:
        """
        Check if nested test data exists in cache.

        Args:
            dataset_name (str): Name of the dataset
            dataset_type (str): Type of dataset

        Returns:
            bool: True if nested test data exists, False otherwise
        """
        processed_path = self.get_processed_data_path_for_type(
            dataset_name, dataset_type
        )
        nested_data_file = processed_path / "nested_test_data.pkl.gz"
        return nested_data_file.exists()

    def clear_cache(self, dataset_name: Optional[str] = None):
        """
        Clear cache for a specific dataset or all datasets.

        Args:
            dataset_name (Optional[str]): Name of the dataset to clear, or None for all
        """
        if dataset_name:
            dataset_path = self.get_dataset_cache_path(dataset_name)
            if dataset_path.exists():
                shutil.rmtree(dataset_path)
                logger.info(f"Cleared cache for {dataset_name}")
        else:
            if self.cache_root.exists():
                shutil.rmtree(self.cache_root)
                self.cache_root.mkdir(parents=True, exist_ok=True)
                logger.info("Cleared all cache")


# Global cache manager instance
_cache_manager = None


def get_cache_manager() -> CacheManager:
    """
    Get the global cache manager instance.

    Returns:
        CacheManager: The global cache manager instance
    """
    global _cache_manager
    if _cache_manager is None:
        _cache_manager = CacheManager()
    return _cache_manager<|MERGE_RESOLUTION|>--- conflicted
+++ resolved
@@ -65,10 +65,6 @@
         )
 
     def get_dataset_cache_path(self, dataset_name: str) -> Path:
-<<<<<<< HEAD
-        """Get the absolute cache path for a specific dataset."""
-        return self.cache_root / dataset_name
-=======
         """
         Get the cache path for a specific dataset.
 
@@ -87,7 +83,6 @@
             subpath = p if len(p.parts) > 1 else Path(dataset_name)
 
         return self.cache_root / subpath
->>>>>>> fd8b33f8
 
     def get_raw_data_path(self, dataset_name: str) -> Path:
         """Get the raw data path for a specific dataset."""
