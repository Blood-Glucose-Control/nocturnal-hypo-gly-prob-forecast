"""
Dataset configurations for automatic data fetching and processing.

This module contains configuration dictionaries for each dataset, specifying
how to fetch raw data from external sources and what files are required
for each dataset type.
"""

from typing import Dict
from pathlib import Path

from src.data.models import DatasetConfig, DatasetSourceType


# Configuration for the Kaggle Bristol T1D dataset
KAGGLE_BRIST1D_CONFIG: DatasetConfig = {
    "source": DatasetSourceType.KAGGLE,
    "competition_name": "brist1d",
    "required_files": ["train.csv", "test.csv", "sample_submission.csv"],
    "description": "Bristol Type 1 Diabetes dataset from Kaggle",
    "cache_path": "kaggle_brisT1D",
    "citation": "Bristol Type 1 Diabetes Dataset, Kaggle Competition",
    "url": "https://www.kaggle.com/competitions/brist1d",
}

# Configuration for the Gluroo dataset
GLUROO_CONFIG: DatasetConfig = {
    "source": DatasetSourceType.LOCAL,
    "required_files": ["gluroo_cached.csv"],
    "description": "Gluroo diabetes dataset",
    "citation": "Gluroo Dataset",
    "cache_path": "gluroo",
}

# Configuration for the SimGlucose dataset
SIMGLUCOSE_CONFIG: DatasetConfig = {
    "source": DatasetSourceType.LOCAL,
    "description": "SimGlucose synthetic diabetes dataset",
    "citation": "SimGlucose Dataset",
    "cache_path": "simglucose",
}


#### Awesome CGM datasets
AWESOME_CGM_CONFIG = {
    "source": DatasetSourceType.AWESOME_CGM,
    "cache_path": "awesome_cgm",
    "description": "Awesome CGM dataset",
}

ALEPPO_CONFIG: DatasetConfig = {
    "source": DatasetSourceType.AWESOME_CGM,
    "cache_path": str(Path(AWESOME_CGM_CONFIG["cache_path"]) / "aleppo"),
    "description": "Aleppo dataset",
    "required_files": ["CRFs", "Data Tables"],
    "url": "https://github.com/IrinaStatsLab/Awesome-CGM/wiki/Aleppo-(2017)",
    "citation": "Aleppo Dataset",
}

<<<<<<< HEAD
=======
# Configuration for the Lynch 2022 dataset
LYNCH_2022_CONFIG = {
    "source": "local",
    "source_path": "src/data/diabetes_datasets/awesome_cgm/lynch_2022",
    "description": "Lynch 2022 IOBP2 RCT dataset",
    "citation": "Lynch et al. 2022",
    "required_files": ["IOBP2 RCT Public Dataset"],
}
>>>>>>> fd8b33f8

# Mapping of dataset names to their configurations
DATASET_CONFIGS = {
    "kaggle_brisT1D": KAGGLE_BRIST1D_CONFIG,
    "gluroo": GLUROO_CONFIG,
    "simglucose": SIMGLUCOSE_CONFIG,
<<<<<<< HEAD
    "aleppo": ALEPPO_CONFIG,
=======
    "lynch_2022": LYNCH_2022_CONFIG,
>>>>>>> fd8b33f8
}


def get_dataset_config(dataset_name: str) -> DatasetConfig:
    """
    Get configuration for a specific dataset.

    Args:
        dataset_name (str): Name of the dataset

    Returns:
        Dict[str, Any]: Dataset configuration

    Raises:
        ValueError: If dataset configuration is not found
    """
    if dataset_name not in DATASET_CONFIGS:
        available = list_available_datasets()
        raise ValueError(
            f"Configuration not found for dataset: {dataset_name}. "
            f"Available datasets: {available}"
        )
    return DATASET_CONFIGS[dataset_name]


def list_available_datasets() -> list[str]:
    """
    Get list of available datasets.

    Returns:
        list[str]: List of available dataset names
    """
    return list(DATASET_CONFIGS.keys())


def get_dataset_info(dataset_name: str) -> Dict[str, str]:
    """
    Get basic information about a dataset.

    Args:
        dataset_name (str): Name of the dataset

    Returns:
        Dict[str, str]: Dataset information (description, citation, url)

    Raises:
        ValueError: If dataset configuration is not found
    """
    config = get_dataset_config(dataset_name)
    return {
        "description": config.get("description", "No description available"),
        "citation": config.get("citation", "No citation available"),
        "url": config.get("url", "No URL available"),
    }


def register_dataset(dataset_name: str, dataset_config: DatasetConfig):
    """
    This is used to inject test datasset for testing purposes in real time.
    irl, we should use the normal way to register a new dataset.
    """
    DATASET_CONFIGS[dataset_name] = dataset_config<|MERGE_RESOLUTION|>--- conflicted
+++ resolved
@@ -57,28 +57,27 @@
     "citation": "Aleppo Dataset",
 }
 
-<<<<<<< HEAD
-=======
+
 # Configuration for the Lynch 2022 dataset
-LYNCH_2022_CONFIG = {
+# TODO: This will need to be modified to use the new cache system.
+# It should use cached path instead of source path.
+# Not sure about the namesapced approach or just a simple path like this.
+LYNCH_2022_CONFIG: DatasetConfig = {
     "source": "local",
     "source_path": "src/data/diabetes_datasets/awesome_cgm/lynch_2022",
     "description": "Lynch 2022 IOBP2 RCT dataset",
     "citation": "Lynch et al. 2022",
     "required_files": ["IOBP2 RCT Public Dataset"],
 }
->>>>>>> fd8b33f8
+
 
 # Mapping of dataset names to their configurations
 DATASET_CONFIGS = {
     "kaggle_brisT1D": KAGGLE_BRIST1D_CONFIG,
     "gluroo": GLUROO_CONFIG,
     "simglucose": SIMGLUCOSE_CONFIG,
-<<<<<<< HEAD
     "aleppo": ALEPPO_CONFIG,
-=======
     "lynch_2022": LYNCH_2022_CONFIG,
->>>>>>> fd8b33f8
 }
 
 
