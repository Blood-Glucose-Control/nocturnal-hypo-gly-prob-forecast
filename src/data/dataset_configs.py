--- conflicted
+++ resolved
@@ -73,28 +73,23 @@
 
 
 # Configuration for the Tamborlane 2008 dataset
-TAMBOLANE_2008_CONFIG = {
-    "source": "local",
-    "source_path": "/Users/kirby/BCG-WatAI/nocturnal-hypo-gly-prob-forecast/cache/data/diabetes_datasets/awesome_cgm/tamborlane_2008/raw",
-    "description": "Tamborlane 2008 dataset",
-    "citation": "Tamborlane et al. 2008",
-}
+TAMBORLANE_2008_CONFIG: DatasetConfig = DatasetConfig(
+    source=DatasetSourceType.TAMBORLANE_2008,
+    description="Tamborlane 2008 dataset",
+    citation="Tamborlane et al. 2008",
+    required_files=["JDRF Continuous Glucose Monitoring (JDRF CGM RCT)"],
+    url="https://github.com/IrinaStatsLab/Awesome-CGM/wiki/Tamborlane-(2008)",
+    cache_path="awesome_cgm/tamborlane_2008",
+)
 
 # Mapping of dataset names to their configurations
 DATASET_CONFIGS = {
-<<<<<<< HEAD
-    "kaggle_brisT1D": KAGGLE_BRIST1D_CONFIG,
-    "gluroo": GLUROO_CONFIG,
-    "simglucose": SIMGLUCOSE_CONFIG,
-    "lynch_2022": LYNCH_2022_CONFIG,
-    "tamborlane_2008": TAMBOLANE_2008_CONFIG
-=======
     DatasetSourceType.KAGGLE_BRIS_T1D.value: KAGGLE_BRIST1D_CONFIG,
     DatasetSourceType.GLUROO.value: GLUROO_CONFIG,
     DatasetSourceType.SIMGLUCOSE.value: SIMGLUCOSE_CONFIG,
     DatasetSourceType.ALEPPO.value: ALEPPO_CONFIG,
     DatasetSourceType.LYNCH_2022.value: LYNCH_2022_CONFIG,
->>>>>>> 0b642fe3
+    DatasetSourceType.TAMBORLANE_2008.value: TAMBORLANE_2008_CONFIG,
 }
 
 
