<<<<<<< HEAD
from __future__ import annotations
=======
# Copyright (c) 2025 Blood-Glucose-Control
# Licensed under Custom Research License (see LICENSE file)
# For commercial licensing, contact: [Add your contact information]

>>>>>>> 0b642fe3
from typing import cast

import pandas as pd


def data_translation(df_raw: pd.DataFrame) -> pd.DataFrame:
    """
    Translates the data to a standardized format for data_cleaning_pipeline

    1. blood glucose values from mg/dL to mmol/L.
    2. Convert date to datetime
    3. Adds patient identifier "glu001" as p_num column

    Args:
        df_raw (pd.DataFrame): Input DataFrame with raw Gluroo data

    Returns:
        pd.DataFrame: DataFrame with standardized column names and formats

    TODO:
    - Gluroo's data might have HR, steps and activity data in the future.
    """

    df = df_raw.copy()
    # TODO: Remove the dependency of p_num. Kaggle data is the very few dataset where there are multiple patients in the same file.
    df["p_num"] = "glu001"
    df["datetime"] = df["date"]

    # Convert blood glucose from mg/dL to mmol/L
    df["bg_mM"] = (df["bgl"] / 18.0).round(2)

    return df


def meal_identification_cleaning_pipeline(
    df_raw: pd.DataFrame,
    config: dict | None = None,
) -> pd.DataFrame:
    """
    Cleans the dataset by applying several transformations:
    1. Ensures datetime index
    2. Coerces timestamps to regular intervals
    3. Groups data by day starting at configured time
    4. Removes consecutive NaN values exceeding threshold
    5. Handles meal overlaps
    6. Keeps only top N carb meals

    Args:
        df_raw (pd.DataFrame): One dataframe per patient.
    config : dict
        Configuration dictionary containing:
        - max_consecutive_nan_values_per_day: Maximum allowed consecutive NaN values per day. The entire day is removed if this threshold is exceeded.
        - coerce_time_interval: Time interval to coerce timestamps to
        - day_start_time: Time of day to use as start of day
        - min_carbs: Minimum carbs threshold for meal. Meal less than this threshold are filtered out.
        - meal_length: Time window for considering meal duration
        - n_top_carb_meals: Number of highest-carb meals to keep per day

    Returns:
        pd.DataFrame: Cleaned DataFrame with all transformations applied
    """

    if config is None:
        config = {
            "max_consecutive_nan_values_per_day": 36,
            "coerce_time_interval": pd.Timedelta(minutes=5),
            "day_start_time": pd.Timedelta(hours=4),
            "min_carbs": 5,
            "meal_length": pd.Timedelta(hours=2),
            "n_top_carb_meals": 3,  # This erases small meals, its for meal identification problems
        }

    max_consecutive_nan_values_per_day: int = config[
        "max_consecutive_nan_values_per_day"
    ]
    coerce_time_interval: pd.Timedelta = config["coerce_time_interval"]
    day_start_time: pd.Timedelta = config["day_start_time"]
    min_carbs: int = config["min_carbs"]
    meal_length: pd.Timedelta = config["meal_length"]
    n_top_carb_meals: int = config["n_top_carb_meals"]

    df = df_raw.copy()

    # This pipeline needs a datetime as index?
    df = ensure_datetime_index(df)
    # Explicitly tell the type checker that df.index is a DatetimeIndex
    df.index = pd.DatetimeIndex(df.index)

    # From meal identification repo
    print("Patient ID:", df["p_num"].iloc[0])
    print(df[["id", "bg_mM", "food_g", "msg_type"]].iloc[330:340])
    df = coerce_time_fn(data=df, coerce_time_interval=coerce_time_interval)
    df["day_start_shift"] = (df.index - day_start_time).to_series().dt.date
    print(df[["id", "bg_mM", "food_g", "msg_type"]].head())
    df = erase_consecutive_nan_values(df, max_consecutive_nan_values_per_day)
    df = erase_meal_overlap_fn(df, meal_length, min_carbs)
    df = keep_top_n_carb_meals(df, n_top_carb_meals=n_top_carb_meals)

    return df


def ensure_datetime_index(
    data: pd.DataFrame,
) -> pd.DataFrame:
    """
    Ensures DataFrame has a datetime index in UTC format.

    Converts index to DatetimeIndex if not already in that format or uses the 'datetime' column
    as the index if available. Handles timezone conversion to ensure consistent datetime handling.

    Args:
        data (pd.DataFrame): Input DataFrame that either has a datetime index or a 'datetime' column that can be converted to datetime.

    Returns:
        pd.DataFrame: DataFrame with sorted UTC datetime index.

    Raises:
        KeyError: If neither a DatetimeIndex nor a 'datetime' column is available
    """
    df = data.copy()

    # Check if the index is already a DatetimeIndex
    if not isinstance(df.index, pd.DatetimeIndex):
        # If not, set 'datetime' column as index and convert to DatetimeIndex
        if "datetime" in df.columns:
            df = df.set_index("datetime")
        else:
            raise KeyError(
                "DataFrame must have a 'datetime' column or a DatetimeIndex."
            )

    # Use UTC should not be True because we need to preserve time of day context.
    df.index = pd.to_datetime(df.index, utc=False)

    return df


# TODO: Move back to Gluroo Data Cleaning.
def coerce_time_fn(
    data: pd.DataFrame, coerce_time_interval: pd.Timedelta
) -> pd.DataFrame:
    """
    Coerces the time interval of data to a regular frequency and handles meal announcements.

    This function separates meal announcement data from other data, resamples both at the specified
    interval, and then recombines them while preserving meal information. It ensures consistent
    time intervals throughout the dataset.

    Args:
        data (pd.DataFrame): The input DataFrame with a 'datetime' index and columns including
                           'msg_type', 'bg_mM', and 'food_g'.
        coerce_time_interval (pd.Timedelta): The interval for time resampling.

    Returns:
        pd.DataFrame: DataFrame with regularized time intervals and preserved meal data.

    Raises:
        KeyError: If 'datetime' is not the index name
        TypeError: If coerce_time_interval is not a pandas Timedelta object
    """
    # Ensure 'datetime' column exists as index (standardized)
    if "datetime" != data.index.name:
        raise KeyError(
            f"'datetime' column should be index, got {data.index.name} instead"
        )

    if not isinstance(coerce_time_interval, pd.Timedelta):
        raise TypeError(
            f"coerce_time_interval must be a pandas Timedelta object, got {type(coerce_time_interval)} instead"
        )

    data.index = cast(pd.DatetimeIndex, pd.to_datetime(data.index, utc=False))
    # Try removing timezone for frequency inference
    freq_str = pd.infer_freq(data.index.tz_localize(None)[:20])
    print(f"Inferred frequency: {freq_str}")
    if freq_str:
        # Convert to Timedelta and extract minutes
        freq_timedelta = pd.Timedelta(freq_str)
        minutes = freq_timedelta.total_seconds() / 60
        print(f"Frequency: {minutes} minutes")

        # Convert coerce_time_interval to minutes for comparison
        target_minutes = coerce_time_interval.total_seconds() / 60

        # Now compare minutes to minutes
        if minutes >= target_minutes:
            print(
                f"The data is in {minutes} minute intervals, will not upsample to {target_minutes} minutes."
            )
            return data
        else:
            print(f"Downsampling from {minutes} minutes to {target_minutes} minutes.")
    else:
        print("Could not infer frequency... returning data unchanged.")
        return data

    # Separate meal announcements and non-meal data
    meal_announcements = data[data["msg_type"] == "ANNOUNCE_MEAL"].copy()
    non_meals = data[data["msg_type"] != "ANNOUNCE_MEAL"].copy()

    non_meals = non_meals.resample(coerce_time_interval).first()
    start_time = non_meals.index.min()

    # Resample meal announcements separately and align with non_meal
    meal_announcements = meal_announcements.resample(
        coerce_time_interval, origin=start_time
    ).first()

    # Join the two DataFrames
    data_resampled = non_meals.join(meal_announcements, how="left", rsuffix="_meal")

    # Combine the columns
    for col in ["bg_mM", "msg_type", "food_g"]:
        meal_col = f"{col}_meal"
        if meal_col in data_resampled.columns:
            data_resampled[col] = data_resampled[col + "_meal"].combine_first(
                data_resampled[col]
            )

    # Retain 'food_g_keep' from meal announcements data_resampled = data.resample(resample_rule).first()
    data_resampled["food_g_keep"] = data_resampled.get("food_g_meal", 0)

    # Identify columns that end with '_meal'
    columns_to_drop = data_resampled.filter(regex="_meal$").columns

    # Drop the identified columns
    data_resampled = data_resampled.drop(columns=columns_to_drop)

    print("Columns after coercing time:", data_resampled.columns.tolist())

    return data_resampled


def remove_num_meal(patient_df, num_meal):
    """
    Remove all days that have exactly the specified number of meals.

    Identifies days with exactly num_meal meals and removes all data from those days.
    This function is useful for filtering out days with atypical meal patterns.
    Essentially, it cleans the dataset by removing days that do not meet the expected meal frequency.

    Args:
        patient_df (pd.DataFrame): DataFrame with columns 'msg_type' and datetime index.
        num_meal (int): The specific number of meals in a day to identify and remove.

    Returns:
        pd.DataFrame: Processed DataFrame with days containing num_meal meals removed.

    TODO:
    - This function assumes that the 'msg_type' column contains 'ANNOUNCE_MEAL' for meal events.
    - We need to modify the function to handle more than just one num_meal value.
    - Currently, it only removes days with exactly num_meal meals. It could be extended to handle ranges or other conditions.
    """
    # Ensure a 'day' column based on the date from the datetime index
    patient_df = patient_df.copy()
    patient_df["day"] = patient_df.index.date

    # Filter to only ANNOUNCE_MEAL rows
    announce_meal_df = patient_df[patient_df["msg_type"] == "ANNOUNCE_MEAL"]

    # Count the number of meals per day
    meal_counts = announce_meal_df.groupby("day").size()

    # Identify days with the specified number of meals
    days_to_remove = meal_counts[meal_counts == num_meal].index

    # Remove rows corresponding to these days
    result_df = patient_df[~patient_df["day"].isin(days_to_remove)]

    return result_df.drop(columns=["day"])


def erase_meal_overlap_fn(patient_df, meal_length, min_carbs):
    """
    Process the DataFrame to handle meal overlaps and combine closely timed meals.

    For each meal announcement:
    1. Marks low carb meals (below min_carbs threshold)
    2. For regular meals, identifies any other meals within meal_length window
    3. Combines carbohydrates from overlapping meals into the first meal
    4. Clears the overlapping meals to avoid double-counting

    Args:
        patient_df (pd.DataFrame): DataFrame with columns 'msg_type', 'food_g', and datetime index.
        meal_length (pd.Timedelta): The duration to look ahead for detecting overlapping meals.
        min_carbs (int): Minimum amount of carbohydrates to consider a significant meal.

    Returns:
        pd.DataFrame: Processed DataFrame with meal overlaps resolved.
    """
    announce_meal_mask = patient_df["msg_type"] == "ANNOUNCE_MEAL"
    announce_meal_indices = patient_df[announce_meal_mask].index

    for idx in announce_meal_indices:
        # Skip meals below the carbohydrate threshold
        if patient_df.at[idx, "food_g"] <= min_carbs:
            patient_df.at[idx, "msg_type"] = "LOW_CARB_MEAL"
            continue

        # Define the time window
        window_end = idx + meal_length

        # Get the events within the time window, excluding the current event
        window_events = patient_df.loc[idx + pd.Timedelta(seconds=1) : window_end]

        # Sum the 'food_g' counts greater than 0 within the window
        food_g_sum = window_events[window_events["food_g"] > 0]["food_g"].sum()

        # Add the sum to the original 'ANNOUNCE_MEAL' event
        patient_df.at[idx, "food_g"] += food_g_sum

        # Erase the other events that fell within the window
        patient_df.loc[window_events.index, ["food_g", "msg_type"]] = [0, ""]

    return patient_df


def keep_top_n_carb_meals(patient_df, n_top_carb_meals):
    """
    Keep only the top n carbohydrate meals per day in the DataFrame.

    For each day (defined by day_start_shift):
    1. Identifies meal announcements
    2. Ranks meals by carbohydrate content
    3. Keeps only the top n_top_carb_meals meals
    4. Resets other meals to zero carbs

    Args:
        patient_df (pd.DataFrame): DataFrame with columns 'msg_type', 'food_g',
                                 'day_start_shift', and datetime index.
        n_top_carb_meals (int): Number of top carbohydrate meals to keep per day.

    Returns:
        pd.DataFrame: Processed DataFrame with only top n carbohydrate meals preserved.

    Raises:
        KeyError: If 'day_start_shift' column is not found in the DataFrame
    """
    # Ensure 'day_start_shift' exists
    if "day_start_shift" not in patient_df.columns:
        raise KeyError(
            "'day_start_shift' column not found. Ensure day_start_index_change is True in dataset_creator."
        )

    # Filter the DataFrame to include only 'ANNOUNCE_MEAL' events
    announce_meal_df = patient_df[patient_df["msg_type"] == "ANNOUNCE_MEAL"].copy()

    if announce_meal_df.empty:
        print("No 'ANNOUNCE_MEAL' events to process for top N meals.")
        return patient_df

    # Group by the shifted day
    grouped = announce_meal_df.groupby("day_start_shift")

    # Identify top n meal indices per group
    top_meal_indices = grouped.apply(
        lambda x: x.nlargest(n_top_carb_meals, "food_g"), include_groups=False
    ).index.get_level_values(1)

    # Mask to identify meals to keep
    keep_mask = patient_df.index.isin(top_meal_indices) & (
        patient_df["msg_type"] == "ANNOUNCE_MEAL"
    )

    # Set 'food_g' and 'msg_type' for non-top meals to 0 and '0' respectively
    patient_df.loc[
        ~keep_mask & (patient_df["msg_type"] == "ANNOUNCE_MEAL"), ["food_g", "msg_type"]
    ] = [0, "0"]

    return patient_df


def erase_consecutive_nan_values(
    patient_df: pd.DataFrame, max_consecutive_nan_values_per_day: int
):
    """
    Handle consecutive NaN values in blood glucose data based on configurable threshold.

    This function processes each day separately to:
    1. Count the maximum number of consecutive NaN values in the 'bg_mM' column
    2. If max consecutive NaNs exceeds threshold, remove the entire day
    3. If max consecutive NaNs is within threshold, keep the day but remove individual NaN values

    Args:
        patient_df (pd.DataFrame): DataFrame with a 'bg_mM' column and datetime index.
        max_consecutive_nan_values_per_day (int): Maximum allowed consecutive NaN values per day.
            Days exceeding this threshold are completely removed.

    Returns:
        pd.DataFrame: Processed DataFrame with consecutive NaN values handled according to the rules.
    """
    # Create a copy to avoid modifying original
    df = patient_df.copy()

    # Add day column for grouping
    df["day"] = df.index.to_series().dt.date

    # Process each day
    days_to_keep = []
    for day, day_data in df.groupby("day"):
        # Get boolean mask of NaN values
        nan_mask = day_data["bg_mM"].isnull()

        # Count consecutive NaNs
        consecutive_nans = 0
        max_consecutive = 0
        for is_nan in nan_mask:
            if is_nan:
                consecutive_nans += 1
                max_consecutive = max(max_consecutive, consecutive_nans)
            else:
                consecutive_nans = 0

        # Keep day if max consecutive NaNs is within limit
        if max_consecutive <= max_consecutive_nan_values_per_day:
            days_to_keep.append(day)

    # Filter to keep only valid days
    result_df = df[df["day"].isin(days_to_keep)].copy()

    # Drop the temporary day column
    result_df.drop("day", axis=1, inplace=True)

    # Drop remaining NaN values since they consecutively dont form a long enough chain
    result_df = result_df.dropna(subset=["bg_mM"])

    return result_df<|MERGE_RESOLUTION|>--- conflicted
+++ resolved
@@ -1,11 +1,7 @@
-<<<<<<< HEAD
-from __future__ import annotations
-=======
 # Copyright (c) 2025 Blood-Glucose-Control
 # Licensed under Custom Research License (see LICENSE file)
 # For commercial licensing, contact: [Add your contact information]
 
->>>>>>> 0b642fe3
 from typing import cast
 
 import pandas as pd
