--- conflicted
+++ resolved
@@ -17,10 +17,8 @@
 from typing import Union, Optional, Dict, Any, overload, Literal
 from src.data.diabetes_datasets import BrisT1DDataLoader
 from src.data.diabetes_datasets import GlurooDataLoader
-<<<<<<< HEAD
+from src.data.diabetes_datasets import Lynch2022DataLoader
 from src.data.diabetes_datasets.awesome_cgm.aleppo.aleppo import AleppoDataLoader
-=======
-from src.data.diabetes_datasets import Lynch2022DataLoader
 
 
 @overload
@@ -34,7 +32,6 @@
     parallel: bool = True,
     max_workers: int = 3,
 ) -> Lynch2022DataLoader: ...
->>>>>>> fd8b33f8
 
 
 @overload
@@ -125,13 +122,12 @@
             config=config,
             parallel=parallel,
         )
-<<<<<<< HEAD
     elif data_source_name == "aleppo":
         return AleppoDataLoader(
             keep_columns=keep_columns,
             num_validation_days=num_validation_days,
             config=config,
-=======
+        )
     elif data_source_name == "lynch_2022":
         return Lynch2022DataLoader(
             keep_columns=keep_columns,
@@ -140,7 +136,6 @@
             dataset_type=dataset_type,
             parallel=parallel,
             max_workers=max_workers,
->>>>>>> fd8b33f8
         )
     else:
         raise ValueError(f"Invalid dataset_name: {data_source_name}.")