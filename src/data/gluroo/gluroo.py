--- conflicted
+++ resolved
@@ -2,10 +2,7 @@
 from src.data.DatasetBase import DatasetBase
 from src.data.gluroo.data_cleaner import clean_gluroo_data
 from src.data.data_splitter import get_train_validation_split
-<<<<<<< HEAD
 import src.data.data_transforms as data_transforms
-=======
->>>>>>> 395da539
 
 
 # TODO: Maybe need to return the test set too.
@@ -59,7 +56,6 @@
             self.processed_data, num_validation_days=self.num_validation_days
         )
 
-    # TODO: Add iob and cob processing functions
     def _process_raw_data(self):
         """Process the raw data using the Gluroo-specific cleaning function.
 
@@ -111,17 +107,4 @@
             current_day_data = day_data[day_data["datetime"].dt.hour >= 6]
 
             if len(next_day_data) > 0 and len(current_day_data) > 0:
-                yield current_day_data, next_day_data
-
-
-if __name__ == "__main__":
-    keep_columns = ["date", "bgl", "food_g", "msg_type", "dose_units"]
-    gluroo = Gluroo(
-        file_path="src/data/gluroo/chris/gluroo_data.csv",
-        keep_columns=keep_columns,
-        num_validation_days=0,
-    )
-    # print(gluroo.processed_data)
-    print("length of processed data: ", len(gluroo.processed_data))
-    # print(gluroo.train_data)
-    print("length of train data: ", len(gluroo.train_data))+                yield current_day_data, next_day_data