--- conflicted
+++ resolved
@@ -8,13 +8,13 @@
 from src.data.data_splitter import get_train_validation_split
 from src.data.DatasetBase import DatasetBase
 import os
-<<<<<<< HEAD
+
+from src.data.kaggle_brisT1D.data_cleaner import (
+    clean_brist1d_train_data,
+    clean_brist1d_test_data,
+)
 from collections import defaultdict
-=======
 
-from src.data.kaggle_brisT1D.data_cleaner import clean_brist1d_train_data
-
->>>>>>> 07b916c8
 
 class BrisT1DDataLoader(DatasetBase):
     def __init__(
@@ -31,8 +31,13 @@
         # Set this to the cached path for now as it is already processed
         # self.default_path = os.path.join(
         #     os.path.dirname(__file__), f"{dataset_type}.csv"
-        self.default_path = os.path.join(os.path.dirname(__file__), f"{dataset_type}.csv")
-        self.cached_path = os.path.join(os.path.dirname(__file__), f"{dataset_type}_cached{'.csv' if dataset_type == 'train' else ''}")
+        self.default_path = os.path.join(
+            os.path.dirname(__file__), f"{dataset_type}.csv"
+        )
+        self.cached_path = os.path.join(
+            os.path.dirname(__file__),
+            f"{dataset_type}_cached{'.csv' if dataset_type == 'train' else ''}",
+        )
         self.use_cached = use_cached
         self.dataset_type = dataset_type
         self.file_path = self.default_path
@@ -70,20 +75,24 @@
             pd.DataFrame or dict[str, dict[str, pd.DataFrame]]: The loaded data. A pandas DataFrame for train data, a dict of dict of DataFrames for test data.
         """
         if self.use_cached and os.path.exists(self.cached_path):
-            if self.dataset_type == 'train':
+            if self.dataset_type == "train":
                 self.processed_data = pd.read_csv(
                     self.cached_path, usecols=self.keep_columns
                 )
-            elif self.dataset_type == 'test':
+            elif self.dataset_type == "test":
                 self.processed_data = defaultdict(dict)
 
                 if not os.path.isdir(self.cached_path):
-                    raise NotADirectoryError(f"Cache path '{self.cached_path}' is not a directory.")
-                
+                    raise NotADirectoryError(
+                        f"Cache path '{self.cached_path}' is not a directory."
+                    )
+
                 for pid in os.listdir(self.cached_path):
                     patient_dir = os.path.join(self.cached_path, pid)
                     if not os.path.isdir(patient_dir):
-                        raise NotADirectoryError(f"Expected a directory for patient '{pid}', but got something else: {patient_dir}")
+                        raise NotADirectoryError(
+                            f"Expected a directory for patient '{pid}', but got something else: {patient_dir}"
+                        )
 
                     for filename in os.listdir(patient_dir):
                         if filename.endswith(".csv"):
@@ -105,9 +114,8 @@
 
     def _process_raw_data(self) -> pd.DataFrame | dict[str, dict[str, pd.DataFrame]]:
         # Not cached, process the raw data
-<<<<<<< HEAD
-        data = clean_data(self.raw_data, data_type=self.dataset_type)
         if self.dataset_type == "train":
+            data = clean_brist1d_train_data(self.raw_data)
             data = create_datetime_index(data)
             data = ensure_regular_time_intervals(data)
             data = create_cob_and_carb_availability_cols(data)
@@ -117,7 +125,8 @@
             data.to_csv(self.cached_path, index=True)
 
             return data
-        elif self.dataset_type == "test": # test data: {pid : {rowid: df }}
+        elif self.dataset_type == "test":  # test data: {pid : {rowid: df }}
+            data = clean_brist1d_test_data(self.raw_data)
             processed_data = defaultdict(dict)
 
             # Setup cache dir
@@ -126,7 +135,7 @@
             for pid in data:
                 # Make new dir for each patient
                 patient_cache_dir = os.path.join(self.cached_path, pid)
-                os.makedirs(patient_cache_dir, exist_ok=True) 
+                os.makedirs(patient_cache_dir, exist_ok=True)
 
                 for row_id in data[pid]:
                     row_df = data[pid][row_id]
@@ -141,14 +150,6 @@
                     processed_data[pid][row_id] = row_df
 
             return processed_data
-=======
-        data = clean_brist1d_train_data(self.raw_data)
-        data = create_datetime_index(data)
-        data = ensure_regular_time_intervals(data)
-        data = create_cob_and_carb_availability_cols(data)
-        data = create_iob_and_ins_availability_cols(data)
-        return data
->>>>>>> 07b916c8
 
     # TODO: MOVE THIS TO THE splitter.py
     def get_validation_day_splits(self, patient_id: str):
