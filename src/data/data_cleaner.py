--- conflicted
+++ resolved
@@ -3,15 +3,10 @@
 from sktime.transformations.series.impute import Imputer
 # Simulate insulin on board
 # Convert each row to a single df
-<<<<<<< HEAD
-def clean_data(df: pd.DataFrame) -> pd.DataFrame:
-    ''''''
-=======
 def clean_data(
         data: pd.DataFrame,
         data_source_name="kaggle_brisT1D"
     ) -> pd.DataFrame:
->>>>>>> 98945d42
     # keep_columns = [
     #     "id",
     #     "p_num",
@@ -87,7 +82,7 @@
     x = df.drop(columns=[target_col])
     return temporal_train_test_split(y, x, test_size=test_size)
 
-def melt_data(df: pd.DataFrame, id_vars: list, value_vars: list) -> pd.DataFrame:
+def melt_data(data: pd.DataFrame, id_vars: list, value_vars: list) -> pd.DataFrame:
     """
     Transforms column data into row data using pandas melt.
 
