--- conflicted
+++ resolved
@@ -1,9 +1,5 @@
 #!/bin/bash
 
-<<<<<<< HEAD
-# Define the target directory
-TARGET_DIR="src/data/kaggle_brisT1D"
-=======
 # This script assumes the following relative paths:
 # - The script is located at: scripts/data_downloads/kaggle_data_download.sh
 # - The target directory for data is: src/data/kaggle_brisT1D
@@ -14,7 +10,6 @@
 
 # Define the target directory relative to the script's location
 TARGET_DIR="$SCRIPT_DIR/../../src/data/kaggle_brisT1D"
->>>>>>> 7b57cefd
 
 # Create the target directory if it doesn't exist
 mkdir -p $TARGET_DIR
