
# Development tools
accelerate>=0.26.0
ipynb
ipython
ipywidgets
# Jupyter environment
jupyterlab

# Data Science & ML
kaggle
loguru

# Visualization
matplotlib
<<<<<<< HEAD

# Documentation
mkdocs
mkdocs-material
=======
mkdocs
>>>>>>> beecc31e
mlflow
neuralforecast
notebook
numba
numpy
pandas
pre-commit
pydantic
pytest
pytest-mock
python-dotenv
pytorch-forecasting
pytorch-lightning
ruff>=0.3.0
scikit-learn
seaborn
skchange
sktime[all_extras]
torch
tqdm
transformers

# Utilities
typer<|MERGE_RESOLUTION|>--- conflicted
+++ resolved
@@ -13,14 +13,11 @@
 
 # Visualization
 matplotlib
-<<<<<<< HEAD
+
 
 # Documentation
 mkdocs
 mkdocs-material
-=======
-mkdocs
->>>>>>> beecc31e
 mlflow
 neuralforecast
 notebook
