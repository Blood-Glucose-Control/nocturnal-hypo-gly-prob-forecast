--- conflicted
+++ resolved
@@ -35,7 +35,6 @@
             </div>
             <div class="author">
                 <a href="https://www.linkedin.com/in/vilohith-rao-966295213/" class="author-name">Vilohith Rao</a>
-<<<<<<< HEAD
             </div>
             <div class="author">
                 <a href="https://www.linkedin.com/in/julia-liya-zhu/" class="author-name">Julia Zhu</a>
@@ -43,16 +42,6 @@
             <div class="author">
                 <a href="https://www.linkedin.com/in/cristianofdasilva/" class="author-name">Christiano Da Silva</a>
             </div>
-=======
-            </div>
-            <div class="author">
-                <a href="https://www.linkedin.com/in/julia-liya-zhu/" class="author-name">Julia Zhu</a>
-            </div>
-            <div class="author">s
-                <a href="https://www.linkedin.com/in/cristianofdasilva/" class="author-name">Christiano Da Silva</a>
-            </div>
->>>>>>> e5c5a7fa
-
         </div>
 
         <div class="affiliations">
